package main

import (
	"flag"
	"fmt"
	"log"
	"os"
	"os/user"
	"runtime"
	"strings"
	"time"

	"github.com/poolpOrg/plakar/cache"
	"github.com/poolpOrg/plakar/encryption"
	"github.com/poolpOrg/plakar/helpers"
	"github.com/poolpOrg/plakar/local"
	"github.com/poolpOrg/plakar/logger"
	"github.com/poolpOrg/plakar/storage"
	_ "github.com/poolpOrg/plakar/storage/client"
	_ "github.com/poolpOrg/plakar/storage/database"
	_ "github.com/poolpOrg/plakar/storage/fs"
)

type Plakar struct {
	Hostname    string
	Username    string
	Workdir     string
	Repository  string
	CommandLine string

	EncryptedKeypair []byte
	keypair          *encryption.Keypair

	store *storage.Store

	StdoutChannel  chan string
	StderrChannel  chan string
	VerboseChannel chan string
	TraceChannel   chan string

	localCache *cache.Cache
}

func (plakar *Plakar) Store() *storage.Store {
	return plakar.store
}

func (plakar *Plakar) Cache() *cache.Cache {
	return plakar.localCache
}

func (plakar *Plakar) Keypair() *encryption.Keypair {
	return plakar.keypair
}

func main() {
	var enableTime bool
	var enableTracing bool
	var enableInfoOutput bool
	var enableProfiling bool
	var disableCache bool
	var cpuCount int

	ctx := Plakar{}
	currentHostname, err := os.Hostname()
	if err != nil {
		currentHostname = "localhost"
	}

	currentUser, err := user.Current()
	if err != nil {
		log.Fatalf("%s: user %s has turned into Casper", flag.CommandLine.Name(), currentUser.Username)
	}

	cpuDefault := runtime.GOMAXPROCS(0)
	if cpuDefault != 1 {
		cpuDefault = cpuDefault - 1
	}

	flag.BoolVar(&disableCache, "no-cache", false, "disable local cache")
	flag.BoolVar(&enableTime, "time", false, "enable time")
	flag.BoolVar(&enableInfoOutput, "info", false, "enable info output")
	flag.BoolVar(&enableTracing, "trace", false, "enable tracing")
	flag.BoolVar(&enableProfiling, "profile", false, "enable profiling")
	flag.IntVar(&cpuCount, "cpu", cpuDefault, "limit the number of usable cores")
	flag.Parse()

	ctx.CommandLine = strings.Join(os.Args, " ")

	if len(flag.Args()) == 0 {
		log.Fatalf("%s: missing command", flag.CommandLine.Name())
	}

	//
	if cpuCount > runtime.NumCPU() {
		log.Fatalf("%s: can't use more cores than available: %d", flag.CommandLine.Name(), runtime.NumCPU())
	} else {
		runtime.GOMAXPROCS(cpuCount)
	}

	ctx.Username = currentUser.Username
	ctx.Hostname = currentHostname
	ctx.Workdir = fmt.Sprintf("%s/.plakar", currentUser.HomeDir)
	ctx.Repository = fmt.Sprintf("%s/store", ctx.Workdir)

	// start logger and defer done return function to end of execution

	if enableInfoOutput {
		logger.EnableInfo()
	}
	if enableTracing {
		logger.EnableTrace()
	}
	if enableProfiling {
		logger.EnableProfiling()
	}
	loggerWait := logger.Start()

	command, args := flag.Arg(0), flag.Args()[1:]

	if flag.Arg(0) == "on" {
		if len(flag.Args()) < 2 {
			log.Fatalf("%s: missing plakar repository", flag.CommandLine.Name())
		}
		if len(flag.Args()) < 3 {
			log.Fatalf("%s: missing command", flag.CommandLine.Name())
		}
		ctx.Repository = flag.Arg(1)
		command, args = flag.Arg(2), flag.Args()[3:]
	}

	local.Init(ctx.Workdir)

	if !disableCache {
		ctx.localCache = cache.New(fmt.Sprintf("%s/cache", ctx.Workdir))
	}

	/* keygen command needs to be handled very early */
	if command == "keygen" {
		err = cmd_keygen(ctx, args)
		if err != nil {
			os.Exit(1)
		}
		os.Exit(0)
	}

	/* load keypair from plakar */
	encryptedKeypair, err := local.GetEncryptedKeypair(ctx.Workdir)
	if err != nil {
		if os.IsNotExist(err) {
			fmt.Fprintf(os.Stderr, "key not found, run `plakar keygen`\n")
			os.Exit(1)
		} else {
			fmt.Fprintf(os.Stderr, "%s\n", err)
			os.Exit(1)
		}
	}
	ctx.EncryptedKeypair = encryptedKeypair

	var store *storage.Store
	if !strings.HasPrefix(ctx.Repository, "/") {
		if strings.HasPrefix(ctx.Repository, "plakar://") {
			store, _ = storage.New("client")
		} else if strings.HasPrefix(ctx.Repository, "sqlite://") {
			store, _ = storage.New("database")
		} else {
			log.Fatalf("%s: unsupported plakar protocol", flag.CommandLine.Name())
		}
	} else {
		store, _ = storage.New("filesystem")
	}
	ctx.store = store

	// create command needs to be handled early _after_ key is available
	if command == "create" {
		cmd_create(ctx, args)
		if err != nil {
			os.Exit(1)
		}
		os.Exit(0)
	}

	err = store.Open(ctx.Repository)
	if err != nil {
		if os.IsNotExist(err) {
			fmt.Fprintf(os.Stderr, "store does not seem to exist: run `plakar create`\n")
		} else {
			log.Fatalf("%s: could not open repository %s", flag.CommandLine.Name(), ctx.Repository)
		}
	}

	if store.Configuration().Encrypted != "" {
		var keypair *encryption.Keypair
		for {
			passphrase, err := helpers.GetPassphrase()
			if err != nil {
				fmt.Fprintf(os.Stderr, "%s\n", err)
				continue
			}

			keypair, err = encryption.Keyload(passphrase, encryptedKeypair)
			if err != nil {
				fmt.Fprintf(os.Stderr, "%s\n", err)
				continue
			}
			break
		}
		ctx.keypair = keypair
	}

	ctx.store = store
	ctx.store.SetKeypair(ctx.keypair)
	ctx.store.SetCache(ctx.localCache)

	t0 := time.Now()
<<<<<<< HEAD
	switch command {
	case "cat":
		cmd_cat(ctx, args)

	case "check":
		cmd_check(ctx, args)

	case "diff":
		cmd_diff(ctx, args)

	case "find":
		cmd_find(ctx, args)

	case "info":
		cmd_info(ctx, args)

	case "key":
		cmd_key(ctx, args)

	case "ls":
		cmd_ls(ctx, args)

	case "mount":
		cmd_mount(ctx, args)

	case "pull":
		cmd_pull(ctx, args)

	case "push":
		cmd_push(ctx, args)

	case "rm":
		cmd_rm(ctx, args)

	case "tarball":
		cmd_tarball(ctx, args)

	case "ui":
		cmd_ui(ctx, args)

	case "server":
		cmd_server(ctx, args)

	case "version":
		cmd_version(ctx, args)

	default:
=======
	exitCode, err := executeCommand(ctx, command, args)

	if err != nil {
		log.Fatal(err)
	}
	if exitCode == -1 {
>>>>>>> 9d9d70c6
		log.Fatalf("%s: unsupported command: %s", flag.CommandLine.Name(), command)
	}

	if ctx.localCache != nil {
		ctx.localCache.Commit()
	}

	if enableTime {
		logger.Printf("time: %s", time.Since(t0))
	}

	ctx.store.Close()

	loggerWait()
	os.Exit(exitCode)
}<|MERGE_RESOLUTION|>--- conflicted
+++ resolved
@@ -213,62 +213,12 @@
 	ctx.store.SetCache(ctx.localCache)
 
 	t0 := time.Now()
-<<<<<<< HEAD
-	switch command {
-	case "cat":
-		cmd_cat(ctx, args)
-
-	case "check":
-		cmd_check(ctx, args)
-
-	case "diff":
-		cmd_diff(ctx, args)
-
-	case "find":
-		cmd_find(ctx, args)
-
-	case "info":
-		cmd_info(ctx, args)
-
-	case "key":
-		cmd_key(ctx, args)
-
-	case "ls":
-		cmd_ls(ctx, args)
-
-	case "mount":
-		cmd_mount(ctx, args)
-
-	case "pull":
-		cmd_pull(ctx, args)
-
-	case "push":
-		cmd_push(ctx, args)
-
-	case "rm":
-		cmd_rm(ctx, args)
-
-	case "tarball":
-		cmd_tarball(ctx, args)
-
-	case "ui":
-		cmd_ui(ctx, args)
-
-	case "server":
-		cmd_server(ctx, args)
-
-	case "version":
-		cmd_version(ctx, args)
-
-	default:
-=======
 	exitCode, err := executeCommand(ctx, command, args)
 
 	if err != nil {
 		log.Fatal(err)
 	}
 	if exitCode == -1 {
->>>>>>> 9d9d70c6
 		log.Fatalf("%s: unsupported command: %s", flag.CommandLine.Name(), command)
 	}
 
