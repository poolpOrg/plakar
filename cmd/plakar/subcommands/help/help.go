--- conflicted
+++ resolved
@@ -68,11 +68,7 @@
 		return 0, nil
 	}
 
-<<<<<<< HEAD
-	content, err := docs.ReadFile(fmt.Sprintf("docs/%s.md", cmd.Command))
-=======
-	content, err := docs.ReadFile(fmt.Sprintf("docs/plakar-%s.md", flags.Args()[0]))
->>>>>>> 1cc9947d
+	content, err := docs.ReadFile(fmt.Sprintf("docs/plakar-%s.md", cmd.Command))
 	if err != nil {
 		fmt.Fprintf(os.Stderr, "unknown command: %s\n", cmd.Command)
 		return 1, err
