--- conflicted
+++ resolved
@@ -87,15 +87,11 @@
 		storageConfiguration.Compression = compression.NewDefaultConfiguration()
 	}
 
-<<<<<<< HEAD
 	hashingConfiguration, err := hashing.LookupDefaultConfiguration(strings.ToUpper(cmd.Hashing))
 	if err != nil {
 		return 1, err
 	}
 	storageConfiguration.Hashing = *hashingConfiguration
-=======
-	storageConfiguration.Hashing = *hashing.NewDefaultConfiguration()
->>>>>>> e17048f3
 
 	if !cmd.NoEncryption {
 		storageConfiguration.Encryption = encryption.NewDefaultConfiguration()
