/*
 * Copyright (c) 2021 Gilles Chehade <gilles@poolp.org>
 *
 * Permission to use, copy, modify, and distribute this software for any
 * purpose with or without fee is hereby granted, provided that the above
 * copyright notice and this permission notice appear in all copies.
 *
 * THE SOFTWARE IS PROVIDED "AS IS" AND THE AUTHOR DISCLAIMS ALL WARRANTIES
 * WITH REGARD TO THIS SOFTWARE INCLUDING ALL IMPLIED WARRANTIES OF
 * MERCHANTABILITY AND FITNESS. IN NO EVENT SHALL THE AUTHOR BE LIABLE FOR
 * ANY SPECIAL, DIRECT, INDIRECT, OR CONSEQUENTIAL DAMAGES OR ANY DAMAGES
 * WHATSOEVER RESULTING FROM LOSS OF USE, DATA OR PROFITS, WHETHER IN AN
 * ACTION OF CONTRACT, NEGLIGENCE OR OTHER TORTIOUS ACTION, ARISING OUT OF
 * OR IN CONNECTION WITH THE USE OR PERFORMANCE OF THIS SOFTWARE.
 */

package create

import (
	"flag"
	"fmt"
	"os"
	"path/filepath"

	"github.com/PlakarKorp/plakar/appcontext"
	"github.com/PlakarKorp/plakar/cmd/plakar/subcommands"
	"github.com/PlakarKorp/plakar/cmd/plakar/utils"
	"github.com/PlakarKorp/plakar/compression"
	"github.com/PlakarKorp/plakar/encryption"
	"github.com/PlakarKorp/plakar/hashing"
	"github.com/PlakarKorp/plakar/repository"
	"github.com/PlakarKorp/plakar/storage"
)

func init() {
	subcommands.Register("create", cmd_create)
}

func cmd_create(ctx *appcontext.AppContext, _ *repository.Repository, args []string) (int, error) {
	var opt_noencryption bool
	var opt_nocompression bool

	flags := flag.NewFlagSet("create", flag.ExitOnError)
	flags.BoolVar(&opt_noencryption, "no-encryption", false, "disable transparent encryption")
	flags.BoolVar(&opt_nocompression, "no-compression", false, "disable transparent compression")
	flags.Parse(args)

	storageConfiguration := storage.NewConfiguration()
	if opt_nocompression {
		storageConfiguration.Compression = nil
	} else {
		compressionConfiguration := compression.DefaultConfiguration()
		storageConfiguration.Compression = compressionConfiguration
	}

	hashingConfiguration := hashing.DefaultConfiguration()
	storageConfiguration.Hashing = *hashingConfiguration

	if !opt_noencryption {
		var passphrase []byte

		envPassphrase := os.Getenv("PLAKAR_PASSPHRASE")
		if ctx.KeyFromFile == "" {
			if envPassphrase != "" {
				passphrase = []byte(envPassphrase)
			} else {
				for {
					tmp, err := utils.GetPassphraseConfirm("repository")
					if err != nil {
						fmt.Fprintf(os.Stderr, "%s\n", err)
						continue
					}
					passphrase = tmp
					break
				}
			}
		} else {
			passphrase = []byte(ctx.KeyFromFile)
<<<<<<< HEAD
=======
		}

		if len(passphrase) == 0 {
			return 1, fmt.Errorf("can't encrypt the repository with an empty passphrase")
>>>>>>> ac5d881a
		}

		encryptionKey, err := encryption.BuildSecretFromPassphrase(passphrase)
		if err != nil {
			return 1, err
		}

		storageConfiguration.Encryption.Algorithm = encryption.DefaultConfiguration().Algorithm
		storageConfiguration.Encryption.Key = encryptionKey
	} else {
		storageConfiguration.Encryption = nil
	}

	switch flags.NArg() {
	case 0:
		repo, err := storage.Create(filepath.Join(ctx.HomeDir, ".plakar"), *storageConfiguration)
		if err != nil {
			return 1, err
		}
		repo.Close()
	case 1:
		repo, err := storage.Create(flags.Arg(0), *storageConfiguration)
		if err != nil {
			return 1, err
		}
		repo.Close()
	default:
		return 1, fmt.Errorf("%s: too many parameters", flag.CommandLine.Name())
	}

	return 0, nil
}<|MERGE_RESOLUTION|>--- conflicted
+++ resolved
@@ -76,13 +76,10 @@
 			}
 		} else {
 			passphrase = []byte(ctx.KeyFromFile)
-<<<<<<< HEAD
-=======
 		}
 
 		if len(passphrase) == 0 {
 			return 1, fmt.Errorf("can't encrypt the repository with an empty passphrase")
->>>>>>> ac5d881a
 		}
 
 		encryptionKey, err := encryption.BuildSecretFromPassphrase(passphrase)
