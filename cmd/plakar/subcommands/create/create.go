--- conflicted
+++ resolved
@@ -94,11 +94,7 @@
 	storageConfiguration.Hashing = *hashingConfiguration
 
 	if !cmd.NoEncryption {
-<<<<<<< HEAD
-		storageConfiguration.Encryption = encryption.DefaultConfiguration()
-=======
 		storageConfiguration.Encryption = encryption.NewDefaultConfiguration()
->>>>>>> 5889bb21
 
 		var passphrase []byte
 
