package ls

import (
	"bytes"
	"encoding/hex"
	"fmt"
	"io"
	"os"
	"strings"
	"testing"
	"time"

	"github.com/PlakarKorp/plakar/appcontext"
	"github.com/PlakarKorp/plakar/caching"
	"github.com/PlakarKorp/plakar/encryption/keypair"
	"github.com/PlakarKorp/plakar/hashing"
	"github.com/PlakarKorp/plakar/logging"
	"github.com/PlakarKorp/plakar/repository"
	"github.com/PlakarKorp/plakar/resources"
	"github.com/PlakarKorp/plakar/snapshot"
	"github.com/PlakarKorp/plakar/snapshot/importer/fs"
	"github.com/PlakarKorp/plakar/storage"
	bfs "github.com/PlakarKorp/plakar/storage/backends/fs"
	"github.com/PlakarKorp/plakar/versioning"
	"github.com/google/uuid"
	"github.com/stretchr/testify/require"
)

func init() {
	os.Setenv("TZ", "UTC")
}

func generateSnapshot(t *testing.T, keyPair *keypair.KeyPair) *snapshot.Snapshot {
	// init temporary directories
	tmpRepoDirRoot, err := os.MkdirTemp("", "tmp_repo")
	require.NoError(t, err)
	tmpRepoDir := fmt.Sprintf("%s/repo", tmpRepoDirRoot)
	tmpCacheDir, err := os.MkdirTemp("", "tmp_cache")
	require.NoError(t, err)
	tmpBackupDir, err := os.MkdirTemp("", "tmp_to_backup")
	require.NoError(t, err)
	t.Cleanup(func() {
		os.RemoveAll(tmpRepoDir)
		os.RemoveAll(tmpCacheDir)
		os.RemoveAll(tmpBackupDir)
		os.RemoveAll(tmpRepoDirRoot)
	})
	// create a temporary file to backup later
	err = os.MkdirAll(tmpBackupDir+"/subdir", 0755)
	require.NoError(t, err)
	err = os.WriteFile(tmpBackupDir+"/subdir/dummy.txt", []byte("hello"), 0644)
	require.NoError(t, err)

	// create a storage
	r := bfs.NewRepository("fs://" + tmpRepoDir)
	require.NotNil(t, r)
	config := storage.NewConfiguration()
	serialized, err := config.ToBytes()
	require.NoError(t, err)

	hasher := hashing.GetHasher(hashing.DEFAULT_HASHING_ALGORITHM)
	wrappedConfigRd, err := storage.Serialize(hasher, resources.RT_CONFIG, versioning.GetCurrentVersion(resources.RT_CONFIG), bytes.NewReader(serialized))
	require.NoError(t, err)

	wrappedConfig, err := io.ReadAll(wrappedConfigRd)
	require.NoError(t, err)

	err = r.Create("fs://"+tmpRepoDir, wrappedConfig)
	require.NoError(t, err)

	// open the storage to load the configuration
	r, serializedConfig, err := storage.Open("fs://" + tmpRepoDir)
	require.NoError(t, err)

	// create a repository
	ctx := appcontext.NewAppContext()
	cache := caching.NewManager(tmpCacheDir)
	ctx.SetCache(cache)
	if keyPair != nil {
		ctx.Identity = uuid.New()
		ctx.Keypair = keyPair
	}
	logger := logging.NewLogger(os.Stdout, os.Stderr)
	logger.EnableInfo()
	// logger.EnableTrace("all")
	ctx.SetLogger(logger)
	repo, err := repository.New(ctx, r, serializedConfig)
	require.NoError(t, err, "creating repository")

	// create a snapshot
	snap, err := snapshot.New(repo)
	require.NoError(t, err)
	require.NotNil(t, snap)

	imp, err := fs.NewFSImporter(tmpBackupDir)
	require.NoError(t, err)
	snap.Backup(tmpBackupDir, imp, &snapshot.BackupOptions{Name: "test_backup", MaxConcurrency: 1})

	err = snap.Repository().RebuildState()
	require.NoError(t, err)

	return snap
}

func TestExecuteCmdLsDefault(t *testing.T) {
	// Create a pipe to capture stdout
	old := os.Stdout
	r, w, err := os.Pipe()
	require.NoError(t, err)
	os.Stdout = w

	snap := generateSnapshot(t, nil)
	defer snap.Close()

	ctx := snap.AppContext()
	ctx.MaxConcurrency = 1
	repo := snap.Repository()
	args := []string{}

	subcommand, err := parse_cmd_ls(ctx, repo, args)
	require.NoError(t, err)
	require.NotNil(t, subcommand)
	require.Equal(t, "ls", subcommand.(*Ls).Name())

	status, err := subcommand.Execute(ctx, repo)
	require.NoError(t, err)
	require.Equal(t, 0, status)

	// Close the write end of the pipe and restore stdout
	w.Close()
	os.Stdout = old

	var buf bytes.Buffer
	io.Copy(&buf, r)

	output := buf.String()
	lines := strings.Split(strings.Trim(output, "\n"), "\n")
	require.Equal(t, 1, len(lines))
	fields := strings.Fields(lines[0])
	require.Equal(t, 6, len(fields))
	require.Equal(t, snap.Header.Timestamp.Local().Format(time.RFC3339), fields[0])
	require.Equal(t, hex.EncodeToString(snap.Header.GetIndexShortID()), fields[1])
	require.Equal(t, snap.Header.GetSource(0).Importer.Directory, fields[len(fields)-1])
}

func TestExecuteCmdLsFilterByIDAndRecursive(t *testing.T) {
	// Create a pipe to capture stdout
	old := os.Stdout
	r, w, err := os.Pipe()
	require.NoError(t, err)
	os.Stdout = w

	snap := generateSnapshot(t, nil)
	defer snap.Close()

	ctx := snap.AppContext()
	ctx.MaxConcurrency = 1
	repo := snap.Repository()
	args := []string{"-recursive", hex.EncodeToString(snap.Header.GetIndexShortID())}

	subcommand, err := parse_cmd_ls(ctx, repo, args)
	require.NoError(t, err)
	require.NotNil(t, subcommand)

	status, err := subcommand.Execute(ctx, repo)
	require.NoError(t, err)
	require.Equal(t, 0, status)

	// Close the write end of the pipe and restore stdout
	w.Close()
	os.Stdout = old

	var buf bytes.Buffer
	io.Copy(&buf, r)

	output := buf.String()
	lines := strings.Split(strings.Trim(output, "\n"), "\n")
<<<<<<< HEAD
	fmt.Println(output)
=======
>>>>>>> 39931424
	require.Equal(t, 2, len(lines))
	// last line should have the filename we backed up
	lastline := lines[len(lines)-1]
	fields := strings.Fields(lastline)
	require.Equal(t, 7, len(fields))
	require.Equal(t, snap.Header.Timestamp.Local().Format(time.RFC3339), fields[0])
	require.Equal(t, fmt.Sprintf("%s/subdir/dummy.txt", snap.Header.GetSource(0).Importer.Directory), fields[len(fields)-1])
}

func TestExecuteCmdLsFilterUuid(t *testing.T) {
	// Create a pipe to capture stdout
	old := os.Stdout
	r, w, err := os.Pipe()
	require.NoError(t, err)
	os.Stdout = w

	snap := generateSnapshot(t, nil)
	defer snap.Close()

	ctx := snap.AppContext()
	ctx.MaxConcurrency = 1
	repo := snap.Repository()
	args := []string{"-uuid"}

	subcommand, err := parse_cmd_ls(ctx, repo, args)
	require.NoError(t, err)
	require.NotNil(t, subcommand)

	status, err := subcommand.Execute(ctx, repo)
	require.NoError(t, err)
	require.Equal(t, 0, status)

	// Close the write end of the pipe and restore stdout
	w.Close()
	os.Stdout = old

	var buf bytes.Buffer
	io.Copy(&buf, r)

	output := buf.String()
	lines := strings.Split(strings.Trim(output, "\n"), "\n")
	require.Equal(t, 1, len(lines))
	fields := strings.Fields(lines[0])
	require.Equal(t, 6, len(fields))
	require.Equal(t, snap.Header.Timestamp.Local().Format(time.RFC3339), fields[0])
	indexId := snap.Header.GetIndexID()
	require.Equal(t, hex.EncodeToString(indexId[:]), fields[1])
	require.Equal(t, snap.Header.GetSource(0).Importer.Directory, fields[len(fields)-1])
}<|MERGE_RESOLUTION|>--- conflicted
+++ resolved
@@ -175,10 +175,6 @@
 
 	output := buf.String()
 	lines := strings.Split(strings.Trim(output, "\n"), "\n")
-<<<<<<< HEAD
-	fmt.Println(output)
-=======
->>>>>>> 39931424
 	require.Equal(t, 2, len(lines))
 	// last line should have the filename we backed up
 	lastline := lines[len(lines)-1]
