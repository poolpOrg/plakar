--- conflicted
+++ resolved
@@ -109,11 +109,7 @@
 				fmt.Fprintf(os.Stderr, "%s\n", err)
 				continue
 			}
-<<<<<<< HEAD
-			if !encryption.VerifyCanary(key, peerStoreConfig.Encryption.Canary) {
-=======
-			if !encryption.VerifyCanary(peerStore.Configuration().Encryption, key) {
->>>>>>> de1a992e
+			if !encryption.VerifyCanary(peerStoreConfig.Encryption, key) {
 				fmt.Fprintf(os.Stderr, "invalid passphrase\n")
 				continue
 			}
