package versioning

import (
	"fmt"
	"sync"

	"github.com/PlakarKorp/plakar/resources"
)

type Version uint32

func NewVersion(major, minor, patch uint32) Version {
	return Version(major<<16 | minor<<8 | patch)
}

func (v Version) Major() uint32 {
	return uint32(v >> 16 & 0xff)
}

func (v Version) Minor() uint32 {
	return uint32(v >> 8 & 0xff)
}

func (v Version) Patch() uint32 {
	return uint32(v & 0xff)
}

func (v Version) String() string {
	return fmt.Sprintf("%d.%d.%d", v.Major(), v.Minor(), v.Patch())
}

func FromString(s string) Version {
	var major, minor, patch uint32
	_, err := fmt.Sscanf(s, "%d.%d.%d", &major, &minor, &patch)
	if err != nil {
		panic(err)
	}
	return NewVersion(major, minor, patch)
}

var currentVersions map[resources.Type]Version = make(map[resources.Type]Version)
var currentVersionsMu sync.Mutex

<<<<<<< HEAD
func RegisterVersion(resourceType resources.Type, version Version) {
	currentVersionsMu.Lock()
	defer currentVersionsMu.Unlock()
	currentVersions[resourceType] = version
}

func CurrentVersion(resourceType resources.Type) Version {
	currentVersionsMu.Lock()
	defer currentVersionsMu.Unlock()

	fmt.Println("resourceType", resourceType)
	ret, found := currentVersions[resourceType]
	if !found {
		panic("version not found for resource type" + string(resourceType))
	}
	return ret
=======
func Register(resourceType resources.Type, version Version) {
	currentVersionsMu.Lock()
	defer currentVersionsMu.Unlock()

	if _, ok := currentVersions[resourceType]; ok {
		panic(fmt.Sprintf("version already registered for type %s", resourceType))
	}
	currentVersions[resourceType] = version
}

func GetCurrentVersion(Type resources.Type) Version {
	currentVersionsMu.Lock()
	defer currentVersionsMu.Unlock()

	if version, ok := currentVersions[Type]; !ok {
		panic(fmt.Sprintf("version not registered for type %s", Type))
	} else {
		return version
	}
>>>>>>> a2eeb3c6
}<|MERGE_RESOLUTION|>--- conflicted
+++ resolved
@@ -41,24 +41,6 @@
 var currentVersions map[resources.Type]Version = make(map[resources.Type]Version)
 var currentVersionsMu sync.Mutex
 
-<<<<<<< HEAD
-func RegisterVersion(resourceType resources.Type, version Version) {
-	currentVersionsMu.Lock()
-	defer currentVersionsMu.Unlock()
-	currentVersions[resourceType] = version
-}
-
-func CurrentVersion(resourceType resources.Type) Version {
-	currentVersionsMu.Lock()
-	defer currentVersionsMu.Unlock()
-
-	fmt.Println("resourceType", resourceType)
-	ret, found := currentVersions[resourceType]
-	if !found {
-		panic("version not found for resource type" + string(resourceType))
-	}
-	return ret
-=======
 func Register(resourceType resources.Type, version Version) {
 	currentVersionsMu.Lock()
 	defer currentVersionsMu.Unlock()
@@ -78,5 +60,4 @@
 	} else {
 		return version
 	}
->>>>>>> a2eeb3c6
 }