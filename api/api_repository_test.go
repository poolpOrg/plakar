package api

import (
	"bytes"
	"fmt"
	"io"
	"net/http"
	"net/http/httptest"
	"net/url"
	"os"
	"testing"

	"github.com/PlakarKorp/plakar/appcontext"
	"github.com/PlakarKorp/plakar/caching"
	"github.com/PlakarKorp/plakar/hashing"
	"github.com/PlakarKorp/plakar/logging"
	"github.com/PlakarKorp/plakar/repository"
	"github.com/PlakarKorp/plakar/resources"
	"github.com/PlakarKorp/plakar/storage"
	ptesting "github.com/PlakarKorp/plakar/testing"
	"github.com/PlakarKorp/plakar/versioning"
	"github.com/stretchr/testify/require"
)

func init() {
	os.Setenv("TZ", "UTC")
}

// XXX: re-add once we move to non-mocked state object.
func _Test_RepositoryConfiguration(t *testing.T) {

	config := ptesting.NewConfiguration()
	serializedConfig, err := config.ToBytes()
	require.NoError(t, err)

	hasher := hashing.GetHasher(hashing.DEFAULT_HASHING_ALGORITHM)
	wrappedConfigRd, err := storage.Serialize(hasher, resources.RT_CONFIG, versioning.GetCurrentVersion(resources.RT_CONFIG), bytes.NewReader(serializedConfig))
	require.NoError(t, err)
	wrappedConfig, err := io.ReadAll(wrappedConfigRd)
	require.NoError(t, err)
	lstore, err := storage.Create("/test/location", wrappedConfig)
	require.NoError(t, err, "creating storage")

	ctx := appcontext.NewAppContext()
	cache := caching.NewManager("/tmp/test_plakar")
	defer cache.Close()
	ctx.SetCache(cache)
	ctx.SetLogger(logging.NewLogger(os.Stdout, os.Stderr))
	repo, err := repository.New(ctx, lstore, wrappedConfig)
	require.NoError(t, err, "creating repository")

	var noToken string
	mux := http.NewServeMux()
	SetupRoutes(mux, repo, noToken)

	req, err := http.NewRequest("GET", "/api/repository/configuration", nil)
	require.NoError(t, err, "creating request")

	w := httptest.NewRecorder()
	mux.ServeHTTP(w, req)
	require.Equal(t, http.StatusOK, w.Code, "expected status code 200")

	response := w.Result()
	defer func(Body io.ReadCloser) {
		err := Body.Close()
		require.NoError(t, err, "closing body")
	}(response.Body)

	rawBody, err := io.ReadAll(response.Body)
	require.NoError(t, err)

	expected := `{
		"Version": "0.6.0",
		"Timestamp": "2025-01-01T00:00:00Z",
		"RepositoryID": "00ff0000-0000-4000-a000-000000000001",
		"Packfile": { "MaxSize": 20971520 },
		"Chunking": {
			"Algorithm": "FASTCDC",
			"MinSize": 65536,
			"NormalSize": 1048576,
			"MaxSize": 4194304
		},
		"Hashing": { "Algorithm": "SHA256", "Bits": 256 },
		"Compression": {
			"Algorithm": "LZ4",
			"Level": 131072,
			"WindowSize": -1,
			"ChunkSize": -1,
			"BlockSize": -1,
			"EnableCRC": false
		},
		"Encryption": { "Algorithm": "AES256-GCM", "Key": "" }
	}`
	require.JSONEq(t, expected, string(rawBody))
}

// XXX: re-add once we move to non-mocked state object.
func _Test_RepositorySnapshots(t *testing.T) {
	testCases := []struct {
		name     string
		config   *storage.Configuration
		location string
		expected string
	}{
		{
			name:     "no snapshots",
			location: "/test/location",
			config:   ptesting.NewConfiguration(),
			expected: `{"items": [], "total": 0}`,
		},
		{
			name:     "one snapshot with compression",
			location: "/test/location?behavior=oneSnapshot",
			config:   ptesting.NewConfiguration(),
			expected: `{
						"total": 1,
						"items": [
							{
							"identifier": "0100000000000000000000000000000000000000000000000000000000000000",
							"version": "",
							"timestamp": "2025-01-02T00:00:00Z",
							"duration": 0,
							"identity": {
								"identifier": "00000000-0000-0000-0000-000000000000",
								"public_key": null
							},
							"name": "",
							"category": "",
							"environment": "",
							"perimeter": "",
							"classifications": null,
							"tags": null,
							"context": null,
							"importer": { "type": "", "origin": "", "directory": "" },
							"root": "0000000000000000000000000000000000000000000000000000000000000000",
							"errors": "0000000000000000000000000000000000000000000000000000000000000000",
							"index": "0000000000000000000000000000000000000000000000000000000000000000",
							"metadata": "0000000000000000000000000000000000000000000000000000000000000000",
							"statistics": "0000000000000000000000000000000000000000000000000000000000000000",
							"summary": {
								"directory": {
								"directories": 0,
								"files": 0,
								"symlinks": 0,
								"devices": 0,
								"pipes": 0,
								"sockets": 0,
								"children": 0,
								"setuid": 0,
								"setgid": 0,
								"sticky": 0,
								"objects": 0,
								"chunks": 0,
								"min_size": 0,
								"max_size": 0,
								"avg_size": 0,
								"size": 0,
								"min_mod_time": 0,
								"max_mod_time": 0,
								"min_entropy": 0,
								"max_entropy": 0,
								"sum_entropy": 0,
								"avg_entropy": 0,
								"hi_entropy": 0,
								"lo_entropy": 0,
								"MIME_audio": 0,
								"MIME_video": 0,
								"MIME_image": 0,
								"MIME_text": 0,
								"MIME_application": 0,
								"MIME_other": 0,
								"errors": 0
								},
								"below": {
								"directories": 0,
								"files": 0,
								"symlinks": 0,
								"devices": 0,
								"pipes": 0,
								"sockets": 0,
								"children": 0,
								"setuid": 0,
								"setgid": 0,
								"sticky": 0,
								"objects": 0,
								"chunks": 0,
								"min_size": 0,
								"max_size": 0,
								"size": 0,
								"min_mod_time": 0,
								"max_mod_time": 0,
								"min_entropy": 0,
								"max_entropy": 0,
								"hi_entropy": 0,
								"lo_entropy": 0,
								"MIME_audio": 0,
								"MIME_video": 0,
								"MIME_image": 0,
								"MIME_text": 0,
								"MIME_application": 0,
								"MIME_other": 0,
								"errors": 0
								}
							}
							}
						]}`,
		},
		{
			name:     "one snapshot without compression",
			location: "/test/location?behavior=oneSnapshot",
			config:   ptesting.NewConfiguration(ptesting.WithConfigurationCompression(nil)),
			expected: `{
						"total": 1,
						"items": [
							{
							"identifier": "0100000000000000000000000000000000000000000000000000000000000000",
							"version": "",
							"timestamp": "2025-01-02T00:00:00Z",
							"duration": 0,
							"identity": {
								"identifier": "00000000-0000-0000-0000-000000000000",
								"public_key": null
							},
							"name": "",
							"category": "",
							"environment": "",
							"perimeter": "",
							"classifications": null,
							"tags": null,
							"context": null,
							"importer": { "type": "", "origin": "", "directory": "" },
							"root": "0000000000000000000000000000000000000000000000000000000000000000",
							"errors": "0000000000000000000000000000000000000000000000000000000000000000",
							"index": "0000000000000000000000000000000000000000000000000000000000000000",
							"metadata": "0000000000000000000000000000000000000000000000000000000000000000",
							"statistics": "0000000000000000000000000000000000000000000000000000000000000000",
							"summary": {
								"directory": {
								"directories": 0,
								"files": 0,
								"symlinks": 0,
								"devices": 0,
								"pipes": 0,
								"sockets": 0,
								"children": 0,
								"setuid": 0,
								"setgid": 0,
								"sticky": 0,
								"objects": 0,
								"chunks": 0,
								"min_size": 0,
								"max_size": 0,
								"avg_size": 0,
								"size": 0,
								"min_mod_time": 0,
								"max_mod_time": 0,
								"min_entropy": 0,
								"max_entropy": 0,
								"sum_entropy": 0,
								"avg_entropy": 0,
								"hi_entropy": 0,
								"lo_entropy": 0,
								"MIME_audio": 0,
								"MIME_video": 0,
								"MIME_image": 0,
								"MIME_text": 0,
								"MIME_application": 0,
								"MIME_other": 0,
								"errors": 0
								},
								"below": {
								"directories": 0,
								"files": 0,
								"symlinks": 0,
								"devices": 0,
								"pipes": 0,
								"sockets": 0,
								"children": 0,
								"setuid": 0,
								"setgid": 0,
								"sticky": 0,
								"objects": 0,
								"chunks": 0,
								"min_size": 0,
								"max_size": 0,
								"size": 0,
								"min_mod_time": 0,
								"max_mod_time": 0,
								"min_entropy": 0,
								"max_entropy": 0,
								"hi_entropy": 0,
								"lo_entropy": 0,
								"MIME_audio": 0,
								"MIME_video": 0,
								"MIME_image": 0,
								"MIME_text": 0,
								"MIME_application": 0,
								"MIME_other": 0,
								"errors": 0
								}
							}
							}
						]}`,
		},
	}

	for _, c := range testCases {
		t.Run(c.name, func(t *testing.T) {

			serializedConfig, err := c.config.ToBytes()
			require.NoError(t, err)

			hasher := hashing.GetHasher(hashing.DEFAULT_HASHING_ALGORITHM)
			wrappedConfigRd, err := storage.Serialize(hasher, resources.RT_CONFIG, versioning.GetCurrentVersion(resources.RT_CONFIG), bytes.NewReader(serializedConfig))
			require.NoError(t, err)

			wrappedConfig, err := io.ReadAll(wrappedConfigRd)
			require.NoError(t, err)

			lstore, err := storage.Create(c.location, wrappedConfig)
			require.NoError(t, err, "creating storage")

			ctx := appcontext.NewAppContext()
			cache := caching.NewManager("/tmp/test_plakar")
			defer cache.Close()
			ctx.SetCache(cache)
			ctx.SetLogger(logging.NewLogger(os.Stdout, os.Stderr))
			repo, err := repository.New(ctx, lstore, wrappedConfig)
			require.NoError(t, err, "creating repository")

			var noToken string
			mux := http.NewServeMux()
			SetupRoutes(mux, repo, noToken)

			req, err := http.NewRequest("GET", "/api/repository/snapshots", nil)
			require.NoError(t, err, "creating request")

			w := httptest.NewRecorder()
			mux.ServeHTTP(w, req)
			require.Equal(t, http.StatusOK, w.Code, "expected status code 200")

			response := w.Result()
			defer func(Body io.ReadCloser) {
				err := Body.Close()
				require.NoError(t, err, "closing body")
			}(response.Body)

			rawBody, err := io.ReadAll(response.Body)
			require.NoError(t, err)

			require.JSONEq(t, c.expected, string(rawBody))
		})
	}
}

// XXX: re-add once we move to non-mocked state object.
func _Test_RepositorySnapshotsErrors(t *testing.T) {
	testCases := []struct {
		name     string
		params   string
		location string
		expected string
		status   int
	}{
		{
			name:     "wrong offset",
			location: "/test/location",
			params:   url.Values{"offset": []string{"abc"}}.Encode(),
			status:   http.StatusInternalServerError,
		},
		{
			name:     "offset too big",
			location: "/test/location",
			params:   url.Values{"offset": []string{"5"}}.Encode(),
			status:   http.StatusOK,
			expected: `{"items": [], "total": 0}`,
		},
		{
			name:     "offset + limit too big",
			location: "/test/location?behavior=oneSnapshot",
			params:   url.Values{"offset": []string{"1"}, "limit": []string{"1"}}.Encode(),
			status:   http.StatusOK,
			expected: `{"items": [], "total": 1}`,
		},
		{
			name:     "wrong packfile",
			location: "/test/location?behavior=nopackfile",
			status:   http.StatusInternalServerError,
		},
		{
			name:     "wrong limit",
			location: "/test/location",
			params:   url.Values{"limit": []string{"abc"}}.Encode(),
			status:   http.StatusInternalServerError,
		},
		{
			name:     "wrong sort",
			location: "/test/location",
			params:   url.Values{"sort": []string{"abc"}}.Encode(),
			expected: `{"error":{"code":"invalid_params","message":"Invalid parameter","params":{"sort":{"code":"invalid_argument","message":"invalid sort key: abc"}}}}`,
			status:   http.StatusBadRequest,
		},
	}

	for _, c := range testCases {
		t.Run(c.name, func(t *testing.T) {
			config := ptesting.NewConfiguration()

			serializedConfig, err := config.ToBytes()
			require.NoError(t, err)

			hasher := hashing.GetHasher(hashing.DEFAULT_HASHING_ALGORITHM)
			wrappedConfigRd, err := storage.Serialize(hasher, resources.RT_CONFIG, versioning.GetCurrentVersion(resources.RT_CONFIG), bytes.NewReader(serializedConfig))
			require.NoError(t, err)

			wrappedConfig, err := io.ReadAll(wrappedConfigRd)
			require.NoError(t, err)

			lstore, err := storage.Create(c.location, wrappedConfig)
			require.NoError(t, err, "creating storage")

			ctx := appcontext.NewAppContext()
			cache := caching.NewManager("/tmp/test_plakar")
			defer cache.Close()
			ctx.SetCache(cache)
			ctx.SetLogger(logging.NewLogger(os.Stdout, os.Stderr))
			repo, err := repository.New(ctx, lstore, wrappedConfig)
			require.NoError(t, err, "creating repository")

			var noToken string
			mux := http.NewServeMux()
			SetupRoutes(mux, repo, noToken)

			req, err := http.NewRequest("GET", fmt.Sprintf("/api/repository/snapshots?%s", c.params), nil)
			require.NoError(t, err, "creating request")

			w := httptest.NewRecorder()
			mux.ServeHTTP(w, req)
			require.Equal(t, c.status, w.Code, fmt.Sprintf("expected status code %d", c.status))

			if c.expected != "" {
				response := w.Result()
				defer func(Body io.ReadCloser) {
					err := Body.Close()
					require.NoError(t, err, "closing body")
				}(response.Body)

				rawBody, err := io.ReadAll(response.Body)
				require.NoError(t, err)

				require.JSONEq(t, c.expected, string(rawBody))
			}
		})
	}
}

// XXX: re-add once we move to non-mocked state object.
func _Test_RepositoryStates(t *testing.T) {

	testCases := []struct {
		name     string
		config   *storage.Configuration
		location string
		expected string
	}{
		{
			name:     "no states",
			location: "/test/location",
			config:   ptesting.NewConfiguration(),
			expected: `{"items": [], "total": 0}`,
		},
		{
			name:     "with states",
			location: "/test/location?behavior=oneSnapshot",
			config:   ptesting.NewConfiguration(),
			expected: `{"total":3,"items":["0100000000000000000000000000000000000000000000000000000000000000","0200000000000000000000000000000000000000000000000000000000000000","0300000000000000000000000000000000000000000000000000000000000000"]}`,
		},
	}

	for _, c := range testCases {
		t.Run(c.name, func(t *testing.T) {

			serializedConfig, err := c.config.ToBytes()
			require.NoError(t, err)

			hasher := hashing.GetHasher(hashing.DEFAULT_HASHING_ALGORITHM)
			wrappedConfigRd, err := storage.Serialize(hasher, resources.RT_CONFIG, versioning.GetCurrentVersion(resources.RT_CONFIG), bytes.NewReader(serializedConfig))
			require.NoError(t, err)

			wrappedConfig, err := io.ReadAll(wrappedConfigRd)
			require.NoError(t, err)

			lstore, err := storage.Create(c.location, wrappedConfig)
			require.NoError(t, err, "creating storage")

			ctx := appcontext.NewAppContext()
			cache := caching.NewManager("/tmp/test_plakar")
			defer cache.Close()
			ctx.SetCache(cache)
			ctx.SetLogger(logging.NewLogger(os.Stdout, os.Stderr))
			repo, err := repository.New(ctx, lstore, wrappedConfig)
			require.NoError(t, err, "creating repository")

			var noToken string
			mux := http.NewServeMux()
			SetupRoutes(mux, repo, noToken)

			req, err := http.NewRequest("GET", "/api/repository/states", nil)
			require.NoError(t, err, "creating request")

			w := httptest.NewRecorder()
			mux.ServeHTTP(w, req)
			require.Equal(t, http.StatusOK, w.Code, fmt.Sprintf("expected status code %d", http.StatusOK))

			response := w.Result()
			defer func(Body io.ReadCloser) {
				err := Body.Close()
				require.NoError(t, err, "closing body")
			}(response.Body)

			rawBody, err := io.ReadAll(response.Body)
			require.NoError(t, err)

			require.JSONEq(t, c.expected, string(rawBody))
		})
	}
}

// XXX: re-add once we move to non-mocked state object.
func _Test_RepositoryState(t *testing.T) {

	testCases := []struct {
		name     string
		config   *storage.Configuration
		location string
		stateId  string
		expected string
	}{
		{
			name:     "default state",
			location: "/test/location",
			config:   ptesting.NewConfiguration(),
			stateId:  "0100000000000000000000000000000000000000000000000000000000000000",
			expected: `{"test": "data"}`,
		},
	}

	for _, c := range testCases {
		t.Run(c.name, func(t *testing.T) {

			serializedConfig, err := c.config.ToBytes()
			require.NoError(t, err)

			hasher := hashing.GetHasher(hashing.DEFAULT_HASHING_ALGORITHM)
			wrappedConfigRd, err := storage.Serialize(hasher, resources.RT_CONFIG, versioning.GetCurrentVersion(resources.RT_CONFIG), bytes.NewReader(serializedConfig))
			require.NoError(t, err)

			wrappedConfig, err := io.ReadAll(wrappedConfigRd)
			require.NoError(t, err)

			lstore, err := storage.Create(c.location, wrappedConfig)
			require.NoError(t, err, "creating storage")

			ctx := appcontext.NewAppContext()
			cache := caching.NewManager("/tmp/test_plakar")
			defer cache.Close()
			ctx.SetCache(cache)
			ctx.SetLogger(logging.NewLogger(os.Stdout, os.Stderr))
			repo, err := repository.New(ctx, lstore, wrappedConfig)
			require.NoError(t, err, "creating repository")

			var noToken string
			mux := http.NewServeMux()
			SetupRoutes(mux, repo, noToken)

			req, err := http.NewRequest("GET", fmt.Sprintf("/api/repository/state/%s", c.stateId), nil)
			require.NoError(t, err, "creating request")

			w := httptest.NewRecorder()
			mux.ServeHTTP(w, req)
			require.Equal(t, http.StatusOK, w.Code, fmt.Sprintf("expected status code %d", http.StatusOK))

			response := w.Result()
			defer func(Body io.ReadCloser) {
				err := Body.Close()
				require.NoError(t, err, "closing body")
			}(response.Body)

			rawBody, err := io.ReadAll(response.Body)
			require.NoError(t, err)

			require.JSONEq(t, c.expected, string(rawBody))
		})
	}
}

func Test_RepositoryStateErrors(t *testing.T) {
	testCases := []struct {
		name     string
		params   string
		location string
		stateId  string
		expected string
		status   int
	}{
		{
			name:     "wrong state id format",
			location: "/test/location",
			stateId:  "abc",
			status:   http.StatusBadRequest,
		},
		{
			name:     "wrong state",
			location: "/test/location?behavior=brokenGetState",
			stateId:  "0100000000000000000000000000000000000000000000000000000000000000",
			status:   http.StatusInternalServerError,
		},
	}

	for _, c := range testCases {
		t.Run(c.name, func(t *testing.T) {
			config := ptesting.NewConfiguration()

			serializedConfig, err := config.ToBytes()
			require.NoError(t, err)

			hasher := hashing.GetHasher(hashing.DEFAULT_HASHING_ALGORITHM)
			wrappedConfigRd, err := storage.Serialize(hasher, resources.RT_CONFIG, versioning.GetCurrentVersion(resources.RT_CONFIG), bytes.NewReader(serializedConfig))
			require.NoError(t, err)

			wrappedConfig, err := io.ReadAll(wrappedConfigRd)
			require.NoError(t, err)

			lstore, err := storage.Create(c.location, wrappedConfig)
			require.NoError(t, err, "creating storage")

			ctx := appcontext.NewAppContext()
			cache := caching.NewManager("/tmp/test_plakar")
			defer cache.Close()
			ctx.SetCache(cache)
			ctx.SetLogger(logging.NewLogger(os.Stdout, os.Stderr))
			repo, err := repository.New(ctx, lstore, wrappedConfig)
			require.NoError(t, err, "creating repository")

			var noToken string
			mux := http.NewServeMux()
			SetupRoutes(mux, repo, noToken)

			req, err := http.NewRequest("GET", fmt.Sprintf("/api/repository/state/%s", c.stateId), nil)
			require.NoError(t, err, "creating request")

			w := httptest.NewRecorder()
			mux.ServeHTTP(w, req)
			require.Equal(t, c.status, w.Code, fmt.Sprintf("expected status code %d", c.status))
		})
	}
<<<<<<< HEAD
=======
}

// XXX: re-add once we move to non-mocked state object.
func _Test_RepositoryPackfiles(t *testing.T) {

	testCases := []struct {
		name     string
		config   *storage.Configuration
		location string
		expected string
	}{
		{
			name:     "no states",
			location: "/test/location",
			config:   ptesting.NewConfiguration(),
			expected: `{"items": [], "total": 0}`,
		},
		{
			name:     "with states",
			location: "/test/location?behavior=oneState",
			config:   ptesting.NewConfiguration(),
			expected: `{"total":3,"items":["0400000000000000000000000000000000000000000000000000000000000000","0500000000000000000000000000000000000000000000000000000000000000","0600000000000000000000000000000000000000000000000000000000000000"]}`,
		},
	}

	for _, c := range testCases {
		t.Run(c.name, func(t *testing.T) {
			serializedConfig, err := c.config.ToBytes()
			require.NoError(t, err)

			hasher := hashing.GetHasher(hashing.DEFAULT_HASHING_ALGORITHM)
			wrappedConfigRd, err := storage.Serialize(hasher, resources.RT_CONFIG, versioning.GetCurrentVersion(resources.RT_CONFIG), bytes.NewReader(serializedConfig))
			require.NoError(t, err)

			wrappedConfig, err := io.ReadAll(wrappedConfigRd)
			require.NoError(t, err)

			lstore, err := storage.Create(c.location, wrappedConfig)
			require.NoError(t, err, "creating storage")

			ctx := appcontext.NewAppContext()
			cache := caching.NewManager("/tmp/test_plakar")
			defer cache.Close()
			ctx.SetCache(cache)
			ctx.SetLogger(logging.NewLogger(os.Stdout, os.Stderr))
			repo, err := repository.New(ctx, lstore, wrappedConfig)
			require.NoError(t, err, "creating repository")

			var noToken string
			mux := http.NewServeMux()
			SetupRoutes(mux, repo, noToken)

			req, err := http.NewRequest("GET", "/api/repository/packfiles", nil)
			require.NoError(t, err, "creating request")

			w := httptest.NewRecorder()
			mux.ServeHTTP(w, req)
			require.Equal(t, http.StatusOK, w.Code, fmt.Sprintf("expected status code %d", http.StatusOK))

			response := w.Result()
			defer func(Body io.ReadCloser) {
				err := Body.Close()
				require.NoError(t, err, "closing body")
			}(response.Body)

			rawBody, err := io.ReadAll(response.Body)
			require.NoError(t, err)

			require.JSONEq(t, c.expected, string(rawBody))
		})
	}
}

func _Test_RepositoryPackfilesErrors(t *testing.T) {
	testCases := []struct {
		name     string
		params   string
		location string
		expected string
		status   int
	}{
		{
			name:     "wrong packfiles",
			location: "/test/location?behavior=brokenGetPackfiles",
			status:   http.StatusInternalServerError,
		},
	}

	for _, c := range testCases {
		t.Run(c.name, func(t *testing.T) {
			config := ptesting.NewConfiguration()

			serializedConfig, err := config.ToBytes()
			require.NoError(t, err)

			hasher := hashing.GetHasher(hashing.DEFAULT_HASHING_ALGORITHM)
			wrappedConfigRd, err := storage.Serialize(hasher, resources.RT_CONFIG, versioning.GetCurrentVersion(resources.RT_CONFIG), bytes.NewReader(serializedConfig))
			require.NoError(t, err)

			wrappedConfig, err := io.ReadAll(wrappedConfigRd)
			require.NoError(t, err)

			lstore, err := storage.Create(c.location, wrappedConfig)
			require.NoError(t, err, "creating storage")

			ctx := appcontext.NewAppContext()
			cache := caching.NewManager("/tmp/test_plakar")
			defer cache.Close()
			ctx.SetCache(cache)
			ctx.SetLogger(logging.NewLogger(os.Stdout, os.Stderr))
			repo, err := repository.New(ctx, lstore, wrappedConfig)
			require.NoError(t, err, "creating repository")

			var noToken string
			mux := http.NewServeMux()
			SetupRoutes(mux, repo, noToken)

			req, err := http.NewRequest("GET", "/api/repository/packfiles", nil)
			require.NoError(t, err, "creating request")

			w := httptest.NewRecorder()
			mux.ServeHTTP(w, req)
			require.Equal(t, c.status, w.Code, fmt.Sprintf("expected status code %d", c.status))
		})
	}
}

func _Test_RepositoryPackfile(t *testing.T) {

	testCases := []struct {
		name       string
		config     *storage.Configuration
		location   string
		packfileId string
		expected   string
	}{
		{
			name:       "default packfile",
			location:   "/test/location",
			config:     ptesting.NewConfiguration(ptesting.WithConfigurationCompression(nil)),
			packfileId: "0400000000000000000000000000000000000000000000000000000000000000",
			expected:   `{"test": "data"}`,
		},
	}

	for _, c := range testCases {
		t.Run(c.name, func(t *testing.T) {

			serializedConfig, err := c.config.ToBytes()
			require.NoError(t, err)

			hasher := hashing.GetHasher(hashing.DEFAULT_HASHING_ALGORITHM)
			wrappedConfigRd, err := storage.Serialize(hasher, resources.RT_CONFIG, versioning.GetCurrentVersion(resources.RT_CONFIG), bytes.NewReader(serializedConfig))
			require.NoError(t, err)

			wrappedConfig, err := io.ReadAll(wrappedConfigRd)
			require.NoError(t, err)

			lstore, err := storage.Create(c.location, wrappedConfig)
			require.NoError(t, err, "creating storage")

			ctx := appcontext.NewAppContext()
			cache := caching.NewManager("/tmp/test_plakar")
			defer cache.Close()
			ctx.SetCache(cache)
			ctx.SetLogger(logging.NewLogger(os.Stdout, os.Stderr))
			repo, err := repository.New(ctx, lstore, wrappedConfig)
			require.NoError(t, err, "creating repository")

			var noToken string
			mux := http.NewServeMux()
			SetupRoutes(mux, repo, noToken)

			req, err := http.NewRequest("GET", fmt.Sprintf("/api/repository/packfile/%s", c.packfileId), nil)
			require.NoError(t, err, "creating request")

			w := httptest.NewRecorder()
			mux.ServeHTTP(w, req)
			require.Equal(t, http.StatusOK, w.Code, fmt.Sprintf("expected status code %d", http.StatusOK))

			response := w.Result()
			defer func(Body io.ReadCloser) {
				err := Body.Close()
				require.NoError(t, err, "closing body")
			}(response.Body)

			rawBody, err := io.ReadAll(response.Body)
			require.NoError(t, err)

			require.JSONEq(t, c.expected, string(rawBody))
		})
	}
}

func Test_RepositoryPackfileErrors(t *testing.T) {
	testCases := []struct {
		name       string
		params     string
		location   string
		packfileId string
		expected   string
		status     int
	}{
		{
			name:       "wrong packfile id format",
			location:   "/test/location",
			packfileId: "abc",
			status:     http.StatusBadRequest,
		},
		{
			name:       "wrong offset",
			location:   "/test/location",
			params:     url.Values{"offset": []string{"abc"}}.Encode(),
			packfileId: "0100000000000000000000000000000000000000000000000000000000000000",
			status:     http.StatusInternalServerError,
		},
		{
			name:       "wrong length",
			location:   "/test/location",
			params:     url.Values{"length": []string{"abc"}}.Encode(),
			packfileId: "0100000000000000000000000000000000000000000000000000000000000000",
			status:     http.StatusInternalServerError,
		},
		{
			name:       "length but no offset",
			location:   "/test/location",
			params:     url.Values{"length": []string{"1"}}.Encode(),
			packfileId: "0100000000000000000000000000000000000000000000000000000000000000",
			status:     http.StatusBadRequest,
		},
		{
			name:       "wrong packfile",
			location:   "/test/location?behavior=brokenGetPackfile",
			packfileId: "0100000000000000000000000000000000000000000000000000000000000000",
			status:     http.StatusInternalServerError,
		},
		{
			name:       "length and offset but error",
			location:   "/test/location?behavior=brokenGetPackfileBlob",
			params:     url.Values{"length": []string{"1"}, "offset": []string{"1"}}.Encode(),
			packfileId: "0100000000000000000000000000000000000000000000000000000000000000",
			status:     http.StatusInternalServerError,
		},
	}

	for _, c := range testCases {
		t.Run(c.name, func(t *testing.T) {
			config := ptesting.NewConfiguration()

			serializedConfig, err := config.ToBytes()
			require.NoError(t, err)

			hasher := hashing.GetHasher(hashing.DEFAULT_HASHING_ALGORITHM)
			wrappedConfigRd, err := storage.Serialize(hasher, resources.RT_CONFIG, versioning.GetCurrentVersion(resources.RT_CONFIG), bytes.NewReader(serializedConfig))
			require.NoError(t, err)

			wrappedConfig, err := io.ReadAll(wrappedConfigRd)
			require.NoError(t, err)

			lstore, err := storage.Create(c.location, wrappedConfig)
			require.NoError(t, err, "creating storage")

			ctx := appcontext.NewAppContext()
			cache := caching.NewManager("/tmp/test_plakar")
			defer cache.Close()
			ctx.SetCache(cache)
			ctx.SetLogger(logging.NewLogger(os.Stdout, os.Stderr))
			repo, err := repository.New(ctx, lstore, wrappedConfig)
			require.NoError(t, err, "creating repository")

			var noToken string
			mux := http.NewServeMux()
			SetupRoutes(mux, repo, noToken)

			req, err := http.NewRequest("GET", fmt.Sprintf("/api/repository/packfile/%s?%s", c.packfileId, c.params), nil)

			require.NoError(t, err, "creating request")

			w := httptest.NewRecorder()
			mux.ServeHTTP(w, req)
			require.Equal(t, c.status, w.Code, fmt.Sprintf("expected status code %d", c.status))
		})
	}
>>>>>>> 2376c669
}<|MERGE_RESOLUTION|>--- conflicted
+++ resolved
@@ -654,290 +654,4 @@
 			require.Equal(t, c.status, w.Code, fmt.Sprintf("expected status code %d", c.status))
 		})
 	}
-<<<<<<< HEAD
-=======
-}
-
-// XXX: re-add once we move to non-mocked state object.
-func _Test_RepositoryPackfiles(t *testing.T) {
-
-	testCases := []struct {
-		name     string
-		config   *storage.Configuration
-		location string
-		expected string
-	}{
-		{
-			name:     "no states",
-			location: "/test/location",
-			config:   ptesting.NewConfiguration(),
-			expected: `{"items": [], "total": 0}`,
-		},
-		{
-			name:     "with states",
-			location: "/test/location?behavior=oneState",
-			config:   ptesting.NewConfiguration(),
-			expected: `{"total":3,"items":["0400000000000000000000000000000000000000000000000000000000000000","0500000000000000000000000000000000000000000000000000000000000000","0600000000000000000000000000000000000000000000000000000000000000"]}`,
-		},
-	}
-
-	for _, c := range testCases {
-		t.Run(c.name, func(t *testing.T) {
-			serializedConfig, err := c.config.ToBytes()
-			require.NoError(t, err)
-
-			hasher := hashing.GetHasher(hashing.DEFAULT_HASHING_ALGORITHM)
-			wrappedConfigRd, err := storage.Serialize(hasher, resources.RT_CONFIG, versioning.GetCurrentVersion(resources.RT_CONFIG), bytes.NewReader(serializedConfig))
-			require.NoError(t, err)
-
-			wrappedConfig, err := io.ReadAll(wrappedConfigRd)
-			require.NoError(t, err)
-
-			lstore, err := storage.Create(c.location, wrappedConfig)
-			require.NoError(t, err, "creating storage")
-
-			ctx := appcontext.NewAppContext()
-			cache := caching.NewManager("/tmp/test_plakar")
-			defer cache.Close()
-			ctx.SetCache(cache)
-			ctx.SetLogger(logging.NewLogger(os.Stdout, os.Stderr))
-			repo, err := repository.New(ctx, lstore, wrappedConfig)
-			require.NoError(t, err, "creating repository")
-
-			var noToken string
-			mux := http.NewServeMux()
-			SetupRoutes(mux, repo, noToken)
-
-			req, err := http.NewRequest("GET", "/api/repository/packfiles", nil)
-			require.NoError(t, err, "creating request")
-
-			w := httptest.NewRecorder()
-			mux.ServeHTTP(w, req)
-			require.Equal(t, http.StatusOK, w.Code, fmt.Sprintf("expected status code %d", http.StatusOK))
-
-			response := w.Result()
-			defer func(Body io.ReadCloser) {
-				err := Body.Close()
-				require.NoError(t, err, "closing body")
-			}(response.Body)
-
-			rawBody, err := io.ReadAll(response.Body)
-			require.NoError(t, err)
-
-			require.JSONEq(t, c.expected, string(rawBody))
-		})
-	}
-}
-
-func _Test_RepositoryPackfilesErrors(t *testing.T) {
-	testCases := []struct {
-		name     string
-		params   string
-		location string
-		expected string
-		status   int
-	}{
-		{
-			name:     "wrong packfiles",
-			location: "/test/location?behavior=brokenGetPackfiles",
-			status:   http.StatusInternalServerError,
-		},
-	}
-
-	for _, c := range testCases {
-		t.Run(c.name, func(t *testing.T) {
-			config := ptesting.NewConfiguration()
-
-			serializedConfig, err := config.ToBytes()
-			require.NoError(t, err)
-
-			hasher := hashing.GetHasher(hashing.DEFAULT_HASHING_ALGORITHM)
-			wrappedConfigRd, err := storage.Serialize(hasher, resources.RT_CONFIG, versioning.GetCurrentVersion(resources.RT_CONFIG), bytes.NewReader(serializedConfig))
-			require.NoError(t, err)
-
-			wrappedConfig, err := io.ReadAll(wrappedConfigRd)
-			require.NoError(t, err)
-
-			lstore, err := storage.Create(c.location, wrappedConfig)
-			require.NoError(t, err, "creating storage")
-
-			ctx := appcontext.NewAppContext()
-			cache := caching.NewManager("/tmp/test_plakar")
-			defer cache.Close()
-			ctx.SetCache(cache)
-			ctx.SetLogger(logging.NewLogger(os.Stdout, os.Stderr))
-			repo, err := repository.New(ctx, lstore, wrappedConfig)
-			require.NoError(t, err, "creating repository")
-
-			var noToken string
-			mux := http.NewServeMux()
-			SetupRoutes(mux, repo, noToken)
-
-			req, err := http.NewRequest("GET", "/api/repository/packfiles", nil)
-			require.NoError(t, err, "creating request")
-
-			w := httptest.NewRecorder()
-			mux.ServeHTTP(w, req)
-			require.Equal(t, c.status, w.Code, fmt.Sprintf("expected status code %d", c.status))
-		})
-	}
-}
-
-func _Test_RepositoryPackfile(t *testing.T) {
-
-	testCases := []struct {
-		name       string
-		config     *storage.Configuration
-		location   string
-		packfileId string
-		expected   string
-	}{
-		{
-			name:       "default packfile",
-			location:   "/test/location",
-			config:     ptesting.NewConfiguration(ptesting.WithConfigurationCompression(nil)),
-			packfileId: "0400000000000000000000000000000000000000000000000000000000000000",
-			expected:   `{"test": "data"}`,
-		},
-	}
-
-	for _, c := range testCases {
-		t.Run(c.name, func(t *testing.T) {
-
-			serializedConfig, err := c.config.ToBytes()
-			require.NoError(t, err)
-
-			hasher := hashing.GetHasher(hashing.DEFAULT_HASHING_ALGORITHM)
-			wrappedConfigRd, err := storage.Serialize(hasher, resources.RT_CONFIG, versioning.GetCurrentVersion(resources.RT_CONFIG), bytes.NewReader(serializedConfig))
-			require.NoError(t, err)
-
-			wrappedConfig, err := io.ReadAll(wrappedConfigRd)
-			require.NoError(t, err)
-
-			lstore, err := storage.Create(c.location, wrappedConfig)
-			require.NoError(t, err, "creating storage")
-
-			ctx := appcontext.NewAppContext()
-			cache := caching.NewManager("/tmp/test_plakar")
-			defer cache.Close()
-			ctx.SetCache(cache)
-			ctx.SetLogger(logging.NewLogger(os.Stdout, os.Stderr))
-			repo, err := repository.New(ctx, lstore, wrappedConfig)
-			require.NoError(t, err, "creating repository")
-
-			var noToken string
-			mux := http.NewServeMux()
-			SetupRoutes(mux, repo, noToken)
-
-			req, err := http.NewRequest("GET", fmt.Sprintf("/api/repository/packfile/%s", c.packfileId), nil)
-			require.NoError(t, err, "creating request")
-
-			w := httptest.NewRecorder()
-			mux.ServeHTTP(w, req)
-			require.Equal(t, http.StatusOK, w.Code, fmt.Sprintf("expected status code %d", http.StatusOK))
-
-			response := w.Result()
-			defer func(Body io.ReadCloser) {
-				err := Body.Close()
-				require.NoError(t, err, "closing body")
-			}(response.Body)
-
-			rawBody, err := io.ReadAll(response.Body)
-			require.NoError(t, err)
-
-			require.JSONEq(t, c.expected, string(rawBody))
-		})
-	}
-}
-
-func Test_RepositoryPackfileErrors(t *testing.T) {
-	testCases := []struct {
-		name       string
-		params     string
-		location   string
-		packfileId string
-		expected   string
-		status     int
-	}{
-		{
-			name:       "wrong packfile id format",
-			location:   "/test/location",
-			packfileId: "abc",
-			status:     http.StatusBadRequest,
-		},
-		{
-			name:       "wrong offset",
-			location:   "/test/location",
-			params:     url.Values{"offset": []string{"abc"}}.Encode(),
-			packfileId: "0100000000000000000000000000000000000000000000000000000000000000",
-			status:     http.StatusInternalServerError,
-		},
-		{
-			name:       "wrong length",
-			location:   "/test/location",
-			params:     url.Values{"length": []string{"abc"}}.Encode(),
-			packfileId: "0100000000000000000000000000000000000000000000000000000000000000",
-			status:     http.StatusInternalServerError,
-		},
-		{
-			name:       "length but no offset",
-			location:   "/test/location",
-			params:     url.Values{"length": []string{"1"}}.Encode(),
-			packfileId: "0100000000000000000000000000000000000000000000000000000000000000",
-			status:     http.StatusBadRequest,
-		},
-		{
-			name:       "wrong packfile",
-			location:   "/test/location?behavior=brokenGetPackfile",
-			packfileId: "0100000000000000000000000000000000000000000000000000000000000000",
-			status:     http.StatusInternalServerError,
-		},
-		{
-			name:       "length and offset but error",
-			location:   "/test/location?behavior=brokenGetPackfileBlob",
-			params:     url.Values{"length": []string{"1"}, "offset": []string{"1"}}.Encode(),
-			packfileId: "0100000000000000000000000000000000000000000000000000000000000000",
-			status:     http.StatusInternalServerError,
-		},
-	}
-
-	for _, c := range testCases {
-		t.Run(c.name, func(t *testing.T) {
-			config := ptesting.NewConfiguration()
-
-			serializedConfig, err := config.ToBytes()
-			require.NoError(t, err)
-
-			hasher := hashing.GetHasher(hashing.DEFAULT_HASHING_ALGORITHM)
-			wrappedConfigRd, err := storage.Serialize(hasher, resources.RT_CONFIG, versioning.GetCurrentVersion(resources.RT_CONFIG), bytes.NewReader(serializedConfig))
-			require.NoError(t, err)
-
-			wrappedConfig, err := io.ReadAll(wrappedConfigRd)
-			require.NoError(t, err)
-
-			lstore, err := storage.Create(c.location, wrappedConfig)
-			require.NoError(t, err, "creating storage")
-
-			ctx := appcontext.NewAppContext()
-			cache := caching.NewManager("/tmp/test_plakar")
-			defer cache.Close()
-			ctx.SetCache(cache)
-			ctx.SetLogger(logging.NewLogger(os.Stdout, os.Stderr))
-			repo, err := repository.New(ctx, lstore, wrappedConfig)
-			require.NoError(t, err, "creating repository")
-
-			var noToken string
-			mux := http.NewServeMux()
-			SetupRoutes(mux, repo, noToken)
-
-			req, err := http.NewRequest("GET", fmt.Sprintf("/api/repository/packfile/%s?%s", c.packfileId, c.params), nil)
-
-			require.NoError(t, err, "creating request")
-
-			w := httptest.NewRecorder()
-			mux.ServeHTTP(w, req)
-			require.Equal(t, c.status, w.Code, fmt.Sprintf("expected status code %d", c.status))
-		})
-	}
->>>>>>> 2376c669
 }