--- conflicted
+++ resolved
@@ -204,17 +204,12 @@
 	object := &Object{}
 	objectHash := sha256.New()
 
-<<<<<<< HEAD
-	chk := chunker.NewWithBoundaries(rd, 0x3dea92648f6e83, chunker.MinSize, 1*
-		1024*1024)
-=======
 	chk, err := fastcdc.NewChunker(rd, chunkerOptions)
 	if err != nil {
 		logger.Warn("%s", err)
 		return nil, err
 	}
 
->>>>>>> be774d5e
 	firstChunk := true
 	for {
 		cdcChunk, err := chk.Next(*buf)
@@ -284,19 +279,13 @@
 
 	chanObjectsProcessor, chanObjectsProcessorDone := pushObjectsProcessorChannelHandler(snapshot)
 
-<<<<<<< HEAD
-	bufPool := &sync.Pool{
-		New: func() interface{} {
-			b := make([]byte, 1*1024*1024)
-=======
 	chunkerOptions := fastcdc.ChunkerOpts{
 		NormalSize: 1 * 1024 * 1024,
 		MaxSize:    4 * 1024 * 1024,
 	}
-	bufPool := sync.Pool{
+	bufPool := &sync.Pool{
 		New: func() interface{} {
 			b := make([]byte, chunkerOptions.MaxSize)
->>>>>>> be774d5e
 			return &b
 		},
 	}
