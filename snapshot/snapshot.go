--- conflicted
+++ resolved
@@ -68,11 +68,8 @@
 		packerChanDone: make(chan bool),
 	}
 
-<<<<<<< HEAD
-=======
 	snap.deltaState = state.NewLocalState(scanCache)
 
->>>>>>> ac5d881a
 	if snap.AppContext().Identity != uuid.Nil {
 		snap.Header.Identity.Identifier = snap.AppContext().Identity
 		snap.Header.Identity.PublicKey = snap.AppContext().Keypair.PublicKey
