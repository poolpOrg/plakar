package snapshot

import (
	"fmt"
	"os"
	"strings"
	"testing"

	"github.com/PlakarKorp/plakar/snapshot/exporter"
	_ "github.com/PlakarKorp/plakar/snapshot/exporter/fs"
	"github.com/stretchr/testify/require"
)

func TestRestore(t *testing.T) {
	snap := generateSnapshot(t, nil)
	defer snap.Close()

	err := snap.repository.RebuildState()
	require.NoError(t, err)

	tmpRestoreDir, err := os.MkdirTemp("", "tmp_to_restore")
	require.NoError(t, err)
	t.Cleanup(func() {
		os.RemoveAll(tmpRestoreDir)
	})
	var exporterInstance exporter.Exporter
	exporterInstance, err = exporter.NewExporter(tmpRestoreDir)
	require.NoError(t, err)
	defer exporterInstance.Close()

	opts := &RestoreOptions{
		MaxConcurrency: 1,
		Strip:          snap.Header.GetSource(0).Importer.Directory,
	}

	// search for the correct filepath as the path was mkdir temp we cannot hardcode it
	var filepath string
	fs, err := snap.Filesystem()
	require.NoError(t, err)
	for pathname, err := range fs.Pathnames() {
		require.NoError(t, err)
		if strings.Contains(pathname, "dummy.txt") {
			filepath = pathname
		}
	}
	require.NotEmpty(t, filepath)

<<<<<<< HEAD
	err = snap.Restore(exporterInstance, fmt.Sprintf("%s/", exporterInstance.Root()), filepath, opts)
=======
	err = snap.Restore(exporterInstance, exporterInstance.Root(), filepath, opts)
>>>>>>> dedbb23b
	require.NoError(t, err)

	files, err := os.ReadDir(exporterInstance.Root())
	fmt.Println(files)
	require.NoError(t, err)
	require.Equal(t, 1, len(files))

	contents, err := os.ReadFile(fmt.Sprintf("%s/dummy.txt", exporterInstance.Root()))
	require.NoError(t, err)
	require.Equal(t, "hello", string(contents))
}<|MERGE_RESOLUTION|>--- conflicted
+++ resolved
@@ -45,11 +45,7 @@
 	}
 	require.NotEmpty(t, filepath)
 
-<<<<<<< HEAD
-	err = snap.Restore(exporterInstance, fmt.Sprintf("%s/", exporterInstance.Root()), filepath, opts)
-=======
 	err = snap.Restore(exporterInstance, exporterInstance.Root(), filepath, opts)
->>>>>>> dedbb23b
 	require.NoError(t, err)
 
 	files, err := os.ReadDir(exporterInstance.Root())
