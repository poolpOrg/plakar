package repository

import (
	"bytes"
<<<<<<< HEAD
	"crypto/hmac"
=======
	"crypto/rand"
>>>>>>> 2cdb8ff9
	"errors"
	"hash"
	"io"
	"iter"
	"strings"
	"time"

	chunkers "github.com/PlakarKorp/go-cdc-chunkers"
	_ "github.com/PlakarKorp/go-cdc-chunkers/chunkers/fastcdc"
	_ "github.com/PlakarKorp/go-cdc-chunkers/chunkers/ultracdc"
	"github.com/PlakarKorp/plakar/appcontext"
	"github.com/PlakarKorp/plakar/caching"
	"github.com/PlakarKorp/plakar/hashing"
	"github.com/PlakarKorp/plakar/logging"
	"github.com/PlakarKorp/plakar/objects"
	"github.com/PlakarKorp/plakar/repository/state"
	"github.com/PlakarKorp/plakar/resources"
	"github.com/PlakarKorp/plakar/storage"
	"github.com/PlakarKorp/plakar/versioning"
)

var (
	ErrPackfileNotFound = errors.New("packfile not found")
	ErrBlobNotFound     = errors.New("blob not found")
)

type Repository struct {
	store         storage.Store
	state         *state.LocalState
	configuration storage.Configuration

	appContext *appcontext.AppContext

	secret []byte
}

func New(ctx *appcontext.AppContext, store storage.Store, secret []byte) (*Repository, error) {
	t0 := time.Now()
	defer func() {
		ctx.GetLogger().Trace("repository", "New(store=%p): %s", store, time.Since(t0))
	}()

	r := &Repository{
		store:         store,
		configuration: store.Configuration(),
		appContext:    ctx,
		secret:        secret,
	}

	if err := r.RebuildState(); err != nil {
		return nil, err
	}

	return r, nil
}

func NewNoRebuild(ctx *appcontext.AppContext, store storage.Store, secret []byte) (*Repository, error) {
	t0 := time.Now()
	defer func() {
		ctx.GetLogger().Trace("repository", "NewNoRebuild(store=%p): %s", store, time.Since(t0))
	}()

	r := &Repository{
		store:         store,
		configuration: store.Configuration(),
		appContext:    ctx,
		secret:        secret,
	}

	return r, nil
}

func (r *Repository) RebuildState() error {
	cacheInstance, err := r.AppContext().GetCache().Repository(r.Configuration().RepositoryID)
	if err != nil {
		return err
	}

	t0 := time.Now()
	defer func() {
		r.Logger().Trace("repository", "rebuildState(): %s", time.Since(t0))
	}()

	/* Use on-disk local state, and merge it with repository's own state */
	aggregatedState := state.NewLocalState(cacheInstance)

	// identify local states
	localStates, err := cacheInstance.GetStates()
	if err != nil {
		return err
	}

	// identify remote states
	remoteStates, err := r.GetStates()
	if err != nil {
		return err
	}

	remoteStatesMap := make(map[objects.Checksum]struct{})
	for _, stateID := range remoteStates {
		remoteStatesMap[stateID] = struct{}{}
	}

	// build delta of local and remote states
	localStatesMap := make(map[objects.Checksum]struct{})
	outdatedStates := make([]objects.Checksum, 0)
	for stateID := range localStates {
		localStatesMap[stateID] = struct{}{}

		if _, exists := remoteStatesMap[stateID]; !exists {
			outdatedStates = append(outdatedStates, stateID)
		}
	}

	missingStates := make([]objects.Checksum, 0)
	for _, stateID := range remoteStates {
		if _, exists := localStatesMap[stateID]; !exists {
			missingStates = append(missingStates, stateID)
		}
	}

	for _, stateID := range missingStates {
		remoteStateRd, err := r.GetState(stateID)
		if err != nil {
			return err
		}

		if err := aggregatedState.InsertState(stateID, remoteStateRd); err != nil {
			return err
		}
	}

	// delete local states that are not present in remote
	for _, stateID := range outdatedStates {
		if err := aggregatedState.DelState(stateID); err != nil {
			return err
		}
	}

	r.state = aggregatedState

	// The first Serial id is our repository ID, this allows us to deal
	// naturally with concurrent first backups.
	r.state.UpdateSerialOr(r.configuration.RepositoryID)

	return nil
}

func (r *Repository) AppContext() *appcontext.AppContext {
	return r.appContext
}

func (r *Repository) Store() storage.Store {
	return r.store
}

func (r *Repository) Close() error {
	t0 := time.Now()
	defer func() {
		r.Logger().Trace("repository", "Close(): %s", time.Since(t0))
	}()
	return nil
}

func (r *Repository) Hasher() hash.Hash {
	return hashing.GetHasher(r.Configuration().Hashing.Algorithm)
}

func (r *Repository) HMAC() hash.Hash {
	return hmac.New(r.Hasher, r.AppContext().GetSecret())
}

func (r *Repository) Checksum(data []byte) objects.Checksum {
	hasher := r.Hasher()
	hasher.Write(data)
	result := hasher.Sum(nil)

	if len(result) != 32 {
		panic("hasher returned invalid length")
	}

	var checksum objects.Checksum
	copy(checksum[:], result)

	return checksum
}

func (r *Repository) HMAC() hash.Hash {
	return hashing.GetHMAC(r.Configuration().Hashing.Algorithm, r.AppContext().GetSecret())
}

func (r *Repository) ChecksumHMAC(data []byte) objects.Checksum {
	hasher := r.HMAC()
	hasher.Write(data)
	result := hasher.Sum(nil)

	if len(result) != 32 {
		panic("hasher returned invalid length")
	}

	var checksum objects.Checksum
	copy(checksum[:], result)

	return checksum
}

func (r *Repository) Chunker(rd io.ReadCloser) (*chunkers.Chunker, error) {
	chunkingAlgorithm := r.configuration.Chunking.Algorithm
	chunkingMinSize := r.configuration.Chunking.MinSize
	chunkingNormalSize := r.configuration.Chunking.NormalSize
	chunkingMaxSize := r.configuration.Chunking.MaxSize

	return chunkers.NewChunker(strings.ToLower(chunkingAlgorithm), rd, &chunkers.ChunkerOpts{
		MinSize:    int(chunkingMinSize),
		NormalSize: int(chunkingNormalSize),
		MaxSize:    int(chunkingMaxSize),
	})
}

func (r *Repository) NewStateDelta(cache *caching.ScanCache) *state.LocalState {
	return r.state.Derive(cache)
}

func (r *Repository) Location() string {
	return r.store.Location()
}

func (r *Repository) Configuration() storage.Configuration {
	return r.configuration
}

func (r *Repository) GetSnapshots() ([]objects.Checksum, error) {
	t0 := time.Now()
	defer func() {
		r.Logger().Trace("repository", "GetSnapshots(): %s", time.Since(t0))
	}()

	ret := make([]objects.Checksum, 0)
	for snapshotID := range r.state.ListSnapshots() {
		ret = append(ret, snapshotID)
	}
	return ret, nil
}

func (r *Repository) DeleteSnapshot(snapshotID objects.Checksum) error {
	t0 := time.Now()
	defer func() {
		r.Logger().Trace("repository", "DeleteSnapshot(%x): %s", snapshotID, time.Since(t0))
	}()

	var identifier objects.Checksum
	n, err := rand.Read(identifier[:])
	if err != nil {
		return err
	}
	if n != len(identifier) {
		return io.ErrShortWrite
	}

	sc, err := r.AppContext().GetCache().Scan(identifier)
	deltaState := r.state.Derive(sc)

	ret := deltaState.DeleteSnapshot(snapshotID)
	if ret != nil {
		return ret
	}

	buffer := &bytes.Buffer{}
	err = deltaState.SerializeToStream(buffer)
	if err != nil {
		return err
	}

	checksum := r.Checksum(buffer.Bytes())
	if err := r.PutState(checksum, buffer); err != nil {
		return err
	}

	return nil
}

func (r *Repository) GetStates() ([]objects.Checksum, error) {
	t0 := time.Now()
	defer func() {
		r.Logger().Trace("repository", "GetStates(): %s", time.Since(t0))
	}()

	return r.store.GetStates()
}

func (r *Repository) GetState(checksum objects.Checksum) (io.Reader, error) {
	t0 := time.Now()
	defer func() {
		r.Logger().Trace("repository", "GetState(%x): %s", checksum, time.Since(t0))
	}()

	rd, err := r.store.GetState(checksum)
	if err != nil {
		return nil, err
	}
	return r.Deserialize(resources.RT_STATE, rd)
}

func (r *Repository) PutState(checksum objects.Checksum, rd io.Reader) error {
	t0 := time.Now()
	defer func() {
		r.Logger().Trace("repository", "PutState(%x, ...): %s", checksum, time.Since(t0))
	}()

	rd, err := r.Serialize(resources.RT_STATE, versioning.GetCurrentVersion(resources.RT_STATE), rd)
	if err != nil {
		return err
	}
	return r.store.PutState(checksum, rd)
}

func (r *Repository) DeleteState(checksum objects.Checksum) error {
	t0 := time.Now()
	defer func() {
		r.Logger().Trace("repository", "DeleteState(%x, ...): %s", checksum, time.Since(t0))
	}()

	return r.store.DeleteState(checksum)
}

func (r *Repository) GetPackfiles() ([]objects.Checksum, error) {
	t0 := time.Now()
	defer func() {
		r.Logger().Trace("repository", "GetPackfiles(): %s", time.Since(t0))
	}()

	return r.store.GetPackfiles()
}

func (r *Repository) GetPackfile(checksum objects.Checksum) (io.Reader, error) {
	t0 := time.Now()
	defer func() {
		r.Logger().Trace("repository", "GetPackfile(%x, ...): %s", checksum, time.Since(t0))
	}()

	return r.store.GetPackfile(checksum)
}

func (r *Repository) GetPackfileBlob(resourceType resources.Type, checksum objects.Checksum, offset uint32, length uint32) (io.ReadSeeker, error) {
	t0 := time.Now()
	defer func() {
		r.Logger().Trace("repository", "GetPackfileBlob(%x, %d, %d): %s", checksum, offset, length, time.Since(t0))
	}()

	rd, err := r.store.GetPackfileBlob(checksum, offset+HEADER_SIZE, length)
	if err != nil {
		return nil, err
	}

	data, err := io.ReadAll(rd)
	if err != nil {
		return nil, err
	}

	decoded, err := r.DeserializeBuffer(resourceType, data)
	if err != nil {
		return nil, err
	}

	return bytes.NewReader(decoded), nil
}

func (r *Repository) PutPackfile(checksum objects.Checksum, rd io.Reader) error {
	t0 := time.Now()
	defer func() {
		r.Logger().Trace("repository", "PutPackfile(%x, ...): %s", checksum, time.Since(t0))
	}()

	rd, err := r.Serialize(resources.RT_PACKFILE, versioning.GetCurrentVersion(resources.RT_PACKFILE), rd)
	if err != nil {
		return err
	}
	return r.store.PutPackfile(checksum, rd)
}

func (r *Repository) DeletePackfile(checksum objects.Checksum) error {
	t0 := time.Now()
	defer func() {
		r.Logger().Trace("repository", "DeletePackfile(%x): %s", checksum, time.Since(t0))
	}()

	return r.store.DeletePackfile(checksum)
}

func (r *Repository) GetBlob(Type resources.Type, checksum objects.Checksum) (io.ReadSeeker, error) {
	t0 := time.Now()
	defer func() {
		r.Logger().Trace("repository", "GetBlob(%x): %s", checksum, time.Since(t0))
	}()

	packfileChecksum, offset, length, exists := r.state.GetSubpartForBlob(Type, checksum)
	if !exists {
		return nil, ErrPackfileNotFound
	}

	rd, err := r.GetPackfileBlob(Type, packfileChecksum, offset, length)
	if err != nil {
		return nil, err
	}

	return rd, nil
}

func (r *Repository) BlobExists(Type resources.Type, checksum objects.Checksum) bool {
	t0 := time.Now()
	defer func() {
		r.Logger().Trace("repository", "BlobExists(%x): %s", checksum, time.Since(t0))
	}()

	return r.state.BlobExists(Type, checksum)
}

func (r *Repository) ListSnapshots() iter.Seq[objects.Checksum] {
	t0 := time.Now()
	defer func() {
		r.Logger().Trace("repository", "ListSnapshots(): %s", time.Since(t0))
	}()
	return r.state.ListSnapshots()
}

func (r *Repository) SetPackfileForBlob(Type resources.Type, packfileChecksum objects.Checksum, chunkChecksum objects.Checksum, offset uint32, length uint32) {
	t0 := time.Now()
	defer func() {
		r.Logger().Trace("repository", "SetPackfileForBlob(%x, %x, %d, %d): %s", packfileChecksum, chunkChecksum, offset, length, time.Since(t0))
	}()

	r.state.SetPackfileForBlob(Type, packfileChecksum, chunkChecksum, offset, length)
}

func (r *Repository) Logger() *logging.Logger {
	return r.AppContext().GetLogger()
}<|MERGE_RESOLUTION|>--- conflicted
+++ resolved
@@ -2,11 +2,7 @@
 
 import (
 	"bytes"
-<<<<<<< HEAD
-	"crypto/hmac"
-=======
 	"crypto/rand"
->>>>>>> 2cdb8ff9
 	"errors"
 	"hash"
 	"io"
